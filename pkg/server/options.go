--- conflicted
+++ resolved
@@ -23,7 +23,6 @@
 
 // Options server options list
 type Options struct {
-<<<<<<< HEAD
 	Dir          string
 	Network      string
 	Address      string
@@ -37,27 +36,12 @@
 	MTLsOptions  MTLsOptions
 	Auth         bool
 	NoHistograms bool
-=======
-	Dir         string
-	Network     string
-	Address     string
-	Port        int
-	MetricsPort int
-	DbName      string
-	Config      string
-	Pidfile     string
-	Logfile     string
-	MTLs        bool
-	MTLsOptions MTLsOptions
-	Auth        bool
-	Detached    bool
->>>>>>> 9ce305c2
+	Detached     bool
 }
 
 // DefaultOptions returns default server options
 func DefaultOptions() Options {
 	return Options{
-<<<<<<< HEAD
 		Dir:          "./db",
 		Network:      "tcp",
 		Address:      "127.0.0.1",
@@ -70,20 +54,7 @@
 		MTLs:         false,
 		Auth:         false,
 		NoHistograms: false,
-=======
-		Dir:         "./db",
-		Network:     "tcp",
-		Address:     "127.0.0.1",
-		Port:        3322,
-		MetricsPort: 9497,
-		DbName:      "immudb",
-		Config:      "configs/immudb.ini",
-		Pidfile:     "",
-		Logfile:     "",
-		MTLs:        false,
-		Auth:        false,
-		Detached:    false,
->>>>>>> 9ce305c2
+		Detached:     false,
 	}
 }
 
@@ -153,15 +124,15 @@
 	return o
 }
 
-<<<<<<< HEAD
 // WithNoHistograms disables collection of histograms metrics (e.g. query durations)
 func (o Options) WithNoHistograms(noHistograms bool) Options {
 	o.NoHistograms = noHistograms
-=======
+	return o
+}
+
 // WithDetached sets immudb to be run in background
 func (o Options) WithDetached(detached bool) Options {
 	o.Detached = detached
->>>>>>> 9ce305c2
 	return o
 }
 
@@ -178,11 +149,6 @@
 // String print options
 func (o Options) String() string {
 	return fmt.Sprintf(
-<<<<<<< HEAD
-		"{dir:%v network:%v address:%v port:%d metrics:%d name:%v config file:%v pid:%v log:%v MTLs:%v auth:%t no-histograms:%t}",
-		o.Dir, o.Network, o.Address, o.Port, o.MetricsPort, o.DbName, o.Config, o.Pidfile, o.Logfile, o.MTLs, o.Auth, o.NoHistograms)
-=======
-		"{dir:%v network:%v address:%v port:%d metrics:%d name:%v config file:%v pid:%v log:%v MTLs:%v auth:%t detached:%v}",
-		o.Dir, o.Network, o.Address, o.Port, o.MetricsPort, o.DbName, o.Config, o.Pidfile, o.Logfile, o.MTLs, o.Auth, o.Detached)
->>>>>>> 9ce305c2
+		"{dir:%v network:%v address:%v port:%d metrics:%d name:%v config file:%v pid:%v log:%v MTLs:%v auth:%t detached:%v no-histograms:%t}",
+		o.Dir, o.Network, o.Address, o.Port, o.MetricsPort, o.DbName, o.Config, o.Pidfile, o.Logfile, o.MTLs, o.Auth, o.Detached, o.NoHistograms)
 }